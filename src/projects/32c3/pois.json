--- conflicted
+++ resolved
@@ -538,7 +538,6 @@
         "x": 630,
         "y": 341
     },
-<<<<<<< HEAD
     "food1": {
         "groups": [
             "catering"
@@ -562,7 +561,7 @@
         "level": 2,
         "x": 338,
         "y": 541
-=======
+    },
     "freifunk": {
         "groups": [
             "assembly"
@@ -570,7 +569,6 @@
         "level": 0,
         "x": 570,
         "y": 475
->>>>>>> faf02939
     },
     "garage": {
         "level": 0,
